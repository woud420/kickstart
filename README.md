# 🚀 Kickstart v0.2.1

The first public release of **Kickstart**, an opinionated scaffolding tool for full-stack projects with strong infra and CI/CD support.

## ✨ Features

- 🔧 Create structured **backend services** (`python`, `rust`, `ts-node`, `cpp`)
- 🖥️ Generate modern **frontend apps** (React/TS)
- 📦 Define **libraries** and **CLI tools** as standalone modules
- 🏗️ Spin up an entire **infrastructure monorepo**:
  - Kustomize overlays OR Helm charts (via `--helm`)
  - Docker Compose for local dev
  - Terraform for cloud provisioning
  - GitHub Actions for CI/CD pipelines
- 🛠️ Built-in **Makefiles**, `.gitignore`, `.env.example`, `README.md`, `architecture/`
- 🧪 Supports unit, integration, and e2e test layout
- 📦 Package as a **single binary** using `shiv`
- 🔄 Self-updating with `kickstart upgrade`
- 🔁 Shell autocompletion with `kickstart completion [bash|zsh]`

## 📦 Installation

```bash
curl -L https://github.com/woud420/kickstart/releases/download/v0.2.1/kickstart -o /usr/local/bin/kickstart
chmod +x /usr/local/bin/kickstart
```

## 🚀 Quick Start Examples

### 1. Frontend Project
Create a modern React/TypeScript frontend application:

```bash
kickstart create frontend my-awesome-app --root ./projects
```

This will generate:
- React + TypeScript setup
- Vite as the build tool
- ESLint and Prettier configuration
- Jest for testing
- GitHub Actions workflow for CI/CD

### 2. Backend Service
Create a Python backend service with infrastructure support:

```bash
kickstart create service user-service --lang python --root ./services --gh --helm
```

This will generate:
- FastAPI/Flask project structure
- Dockerfile and docker-compose.yml
- Helm chart for Kubernetes deployment
- GitHub Actions workflow
- Unit and integration test setup
- Makefile with common commands

Project structure:
```
user-service/
├── src/
│   ├── __init__.py
│   ├── main.py
│   ├── api/
│   │   ├── __init__.py
│   │   ├── routes.py
│   │   └── models.py
│   ├── core/
│   │   ├── __init__.py
│   │   └── config.py
│   └── services/
│       └── __init__.py
├── tests/
│   ├── __init__.py
│   ├── api/
│   │   ├── __init__.py
│   │   ├── test_routes.py
│   │   └── test_models.py
│   ├── core/
│   │   ├── __init__.py
│   │   └── test_config.py
│   └── services/
│       └── __init__.py
├── Dockerfile
├── docker-compose.yml
├── requirements.txt
├── Makefile
├── README.md
└── .github/
    └── workflows/
        └── ci.yml
```

### 2.1 Rust Service
Create a Rust backend service with infrastructure support:

```bash
kickstart create service payment-service --lang rust --root ./services --gh --helm
```

This will generate:
- Rust project with Cargo.toml
- Actix-web or Rocket.rs setup
- Dockerfile and docker-compose.yml
- Helm chart for Kubernetes deployment
- GitHub Actions workflow
- Unit and integration test setup
- Makefile with common commands

Project structure:
```
payment-service/
├── src/
│   ├── main.rs
│   ├── api/
│   │   ├── mod.rs
│   │   ├── routes.rs
│   │   └── models.rs
│   ├── core/
│   │   ├── mod.rs
│   │   └── config.rs
│   └── services/
│       └── mod.rs
├── tests/
│   ├── api/
│   │   ├── mod.rs
│   │   ├── routes_test.rs
│   │   └── models_test.rs
│   ├── core/
│   │   ├── mod.rs
│   │   └── config_test.rs
│   └── services/
│       └── mod.rs
├── Cargo.toml
├── Dockerfile
├── docker-compose.yml
├── Makefile
├── README.md
└── .github/
    └── workflows/
        └── ci.yml
```

### 2.2 C++ Service
Create a C++ backend service with infrastructure support:

```bash
kickstart create service compute-service --lang cpp --root ./services --gh --helm
```

This will generate:
- CMake-based project structure
- Modern C++ setup (C++17/20)
- Dockerfile and docker-compose.yml
- Helm chart for Kubernetes deployment
- GitHub Actions workflow
- Unit and integration test setup
- Makefile with common commands

Project structure:
```
compute-service/
├── src/
│   ├── main.cpp
│   ├── api/
│   │   ├── routes.hpp
│   │   └── models.hpp
│   ├── core/
│   │   ├── config.hpp
│   │   └── config.cpp
│   └── services/
│       └── service.hpp
├── tests/
│   ├── api/
│   │   ├── routes_test.cpp
│   │   └── models_test.cpp
│   ├── core/
│   │   └── config_test.cpp
│   └── services/
│       └── service_test.cpp
├── CMakeLists.txt
├── Dockerfile
├── docker-compose.yml
├── Makefile
├── README.md
└── .github/
    └── workflows/
        └── ci.yml
```

### 3. Infrastructure Monorepo
Create a complete infrastructure setup for a microservices architecture:

```bash
kickstart create mono my-platform --root ./platform --helm
```

This will generate a monorepo structure with:
```
platform/
├── apps/
│   ├── frontend/          # React frontend
│   ├── auth-service/      # Authentication service
│   └── api-service/       # Main API service
├── infra/
│   ├── k8s/              # Kubernetes manifests
│   ├── terraform/        # Cloud infrastructure
│   └── docker-compose/   # Local development
└── .github/
    └── workflows/        # CI/CD pipelines
```

### 4. Library Package
Create a reusable library:

```bash
kickstart create lib my-utils --lang python --root ./libs
```

This will generate:
- Python package structure
- Poetry for dependency management
- Unit test setup
- Documentation template
- GitHub Actions workflow

### 5. CLI Tool
Create a command-line tool:

```bash
kickstart create cli my-cli --lang python --root ./tools
```

This will generate:
- CLI project structure
- Click or Typer setup
- Argument parsing
- Command structure
- Unit tests
- GitHub Actions workflow

## 🔧 Advanced Usage

### Interactive Mode
If you prefer a guided experience, run without arguments:

```bash
kickstart create
```

This will launch an interactive wizard to help you create your project.
The wizard will prompt for the project type, name, root directory and other options.

### Shell Completion
Enable shell completion for better CLI experience:

```bash
# For zsh
kickstart completion zsh >> ~/.zshrc

# For bash
kickstart completion bash >> ~/.bashrc
```

### Self-Updating
Keep your Kickstart installation up to date:

```bash
kickstart upgrade
```

## 📄 Component Manifest
Kickstart supports describing multiple components in a single Markdown file. The
manifest can live anywhere; pass the file to the CLI when running Kickstart.

### Keys
- `name` – component identifier (services and frontends)
- `root` – directory where the component is created
- `lang` – optional language for a service. Kickstart chooses a default when
  omitted.

### Example manifest
```markdown
## services
- name: user-service
  lang: python
  root: services/user-service

## frontends
- name: dashboard
  root: apps/dashboard

## monorepo
- root: platform
```

<<<<<<< HEAD
Run `kickstart --manifest path/to/components.md` to generate everything listed.

### GitHub Integration
To automatically create a remote repository when using `--gh`, set the
`GITHUB_TOKEN` environment variable with a personal access token that has `repo`
permissions before running `kickstart create`. Without a token, Kickstart will
generate the project locally but skip GitHub repository creation.
=======
Run `kickstart --manifest path/to/components.md` to generate everything listed.
>>>>>>> 80ea14cb
<|MERGE_RESOLUTION|>--- conflicted
+++ resolved
@@ -295,14 +295,10 @@
 - root: platform
 ```
 
-<<<<<<< HEAD
 Run `kickstart --manifest path/to/components.md` to generate everything listed.
 
 ### GitHub Integration
 To automatically create a remote repository when using `--gh`, set the
 `GITHUB_TOKEN` environment variable with a personal access token that has `repo`
 permissions before running `kickstart create`. Without a token, Kickstart will
-generate the project locally but skip GitHub repository creation.
-=======
-Run `kickstart --manifest path/to/components.md` to generate everything listed.
->>>>>>> 80ea14cb
+generate the project locally but skip GitHub repository creation.
import typer
from rich import print
from rich.prompt import Prompt, Confirm
from typing import Optional

from src import __version__
from src.utils.config import load_config
from src.generators.service import create_service
from src.generators.frontend import create_frontend
from src.generators.lib import create_lib, create_cli
from src.generators.monorepo import create_monorepo
from src.utils.updater import check_for_update

app = typer.Typer(help="Kickstart: Full-stack project scaffolding CLI")

@app.command()
def version():
    """Show the current version."""
    print(f"[bold cyan]Kickstart v{__version__}[/]")

@app.command()
def upgrade():
    """Upgrade to the latest version."""
    check_for_update()

@app.command()
def completion(shell: str = typer.Argument(..., help="bash | zsh | fish | powershell")):
    """Generate shell completion script."""
    typer.echo(app.get_completion(shell))

@app.command()
def create(
    type: str = typer.Argument(None),
    name: str = typer.Argument(None),
<<<<<<< HEAD
    root: Optional[str] = typer.Option(None, "--root", "-r", help="Root directory where the project will be created"),
=======
    root: str = typer.Option(None, "--root", "-r", help="Root directory where the project will be created"),
>>>>>>> 94354977
    lang: str = typer.Option("python", "--lang", "-l"),
    gh: bool = typer.Option(False, "--gh", help="Create GitHub repo"),
    helm: bool = typer.Option(False, "--helm", help="Add Helm scaffolding (services or mono only)")
):
    """
    Create a new service, lib, CLI, frontend, or mono repo.
    """
    config = load_config()

    if type and root is None:
        root = Prompt.ask("Where should the project be created?")

    if not type:
        typer.echo("[bold cyan]Launching interactive wizard...\n[/]")
        type = Prompt.ask("What do you want to create?", choices=["service", "frontend", "lib", "cli", "mono"])
        name = Prompt.ask("Project name?")
        if root is None:
            root = Prompt.ask("Where should the project be created?")
        lang = Prompt.ask("Language", default=config.get("default_language", "python"))
        gh = Confirm.ask("Create GitHub repo?", default=False)
        if type in ["mono", "service"]:
            helm = Confirm.ask("Use Helm scaffolding?", default=False)

    if type == "service":
        create_service(name, lang, gh, config, helm=helm, root=root)
    elif type == "frontend":
        create_frontend(name, config, root=root)
    elif type == "lib":
        create_lib(name, lang, config, root=root)
    elif type == "cli":
        create_cli(name, lang, config, root=root)
    elif type == "mono":
        create_monorepo(name, config, helm=helm, root=root)
    else:
        print(f"[bold red]❌ Type '{type}' not supported.[/]")<|MERGE_RESOLUTION|>--- conflicted
+++ resolved
@@ -32,11 +32,7 @@
 def create(
     type: str = typer.Argument(None),
     name: str = typer.Argument(None),
-<<<<<<< HEAD
     root: Optional[str] = typer.Option(None, "--root", "-r", help="Root directory where the project will be created"),
-=======
-    root: str = typer.Option(None, "--root", "-r", help="Root directory where the project will be created"),
->>>>>>> 94354977
     lang: str = typer.Option("python", "--lang", "-l"),
     gh: bool = typer.Option(False, "--gh", help="Create GitHub repo"),
     helm: bool = typer.Option(False, "--helm", help="Add Helm scaffolding (services or mono only)")

--- conflicted
+++ resolved
@@ -16,11 +16,8 @@
     create_monorepo,
 )
 from src.utils.updater import check_for_update
-from src.utils.codegen import generate_dao_from_schema
-from src.utils.help_generator import get_help_generator
 
 app: typer.Typer = typer.Typer(help="Kickstart: Full-stack project scaffolding CLI")
-
 
 @app.command()
 def version() -> None:
@@ -31,13 +28,6 @@
 def upgrade() -> None:
     """Upgrade to the latest version."""
     check_for_update()
-
-@app.command("list")
-def list_templates():
-    """List all available project templates and their capabilities."""
-    help_gen = get_help_generator()
-    output = help_gen.generate_list_command_output()
-    print(output)
 
 @app.command()
 def completion(shell: str = typer.Argument(..., help="bash | zsh | fish | powershell")) -> None:
@@ -45,7 +35,6 @@
     # Note: Typer completion API may vary by version
     typer.echo("Completion not implemented")
 
-<<<<<<< HEAD
 def _prompt_for_missing_args(
     project_type: Optional[str],
     name: Optional[str],
@@ -60,19 +49,22 @@
     framework: Optional[str] = None
 ) -> Tuple[str, str, Optional[str], str, bool, bool, Optional[str], Optional[str], Optional[str], Optional[str]]:
     """Prompt user for any missing arguments in interactive mode.
-    
+
     Args:
         project_type: Type of project to create
-        name: Project name  
+        name: Project name
         root: Root directory
         lang: Programming language
         gh: Whether to create GitHub repo
         helm: Whether to use Helm scaffolding
         config: Configuration dictionary
-        
+
     Returns:
         Tuple of (project_type, name, root, lang, gh, helm) with all values filled
     """
+    # Track if we're in interactive mode
+    interactive_mode = not project_type or not name
+
     # Handle case where project_type is provided but root is not
     if project_type and root is None:
         root = Prompt.ask("Where should the project be created?")
@@ -81,64 +73,32 @@
     if not project_type:
         typer.echo("[bold cyan]Launching interactive wizard...\n[/]")
         project_type = Prompt.ask(
-            "What do you want to create?", 
+            "What do you want to create?",
             choices=["service", "frontend", "lib", "cli", "mono"]
         )
         name = Prompt.ask("Project name?")
         if root is None:
-=======
-@app.command()
-def create(
-    project_type: Optional[str] = typer.Argument(None),
-    name: Optional[str] = typer.Argument(None),
-    root: Optional[str] = typer.Option(None, "--root", "-r", help="Root directory where the project will be created"),
-    lang: str = typer.Option("python", "--lang", "-l"),
-    gh: bool = typer.Option(False, "--gh", help="Create GitHub repository automatically"),
-    helm: bool = typer.Option(False, "--helm", help="Add Helm chart for Kubernetes deployment (services and monorepos only)"),
-    non_interactive: bool = typer.Option(
-        False,
-        "--non-interactive",
-        "--yes",
-        help="Run without prompts; requires all arguments via CLI",
-    ),
-):
-    """Create a new project with modern tooling and best practices."""
-    config = load_config()
-
-    if non_interactive:
-        if not project_type or not name or root is None:
-            print("[bold red]❌ Non-interactive mode requires project type, name, and --root.[/]")
-            raise typer.Exit(1)
-    else:
-        if project_type and root is None:
->>>>>>> 7dffd26c
             root = Prompt.ask("Where should the project be created?")
-
-        if not project_type:
-            typer.echo("[bold cyan]Launching interactive wizard...\n[/]")
-            project_type = Prompt.ask("What do you want to create?", choices=["service", "frontend", "lib", "cli", "mono"])
-            name = Prompt.ask("Project name?")
-            if root is None:
-                root = Prompt.ask("Where should the project be created?")
-            lang = Prompt.ask("Language", default=config.get("default_language", "python"))
-            gh = Confirm.ask("Create GitHub repo?", default=False)
-            if project_type in ["mono", "service"]:
-                helm = Confirm.ask("Use Helm scaffolding?", default=False)
+        lang = Prompt.ask("Language", default=config.get("default_language", "python"))
+        gh = Confirm.ask("Create GitHub repo?", default=False)
+        if project_type in ["mono", "service"]:
+            helm = Confirm.ask("Use Helm scaffolding?", default=False)
 
     # Prompt for extensions if creating a service and they weren't provided
-    if project_type == "service" and lang == "python":
+    # Only prompt in interactive mode
+    if project_type == "service" and lang == "python" and interactive_mode:
         if database is None:
             database_options = ["none", "postgres", "mysql", "sqlite"]
             database = Prompt.ask("Database extension", choices=database_options, default="none")
             if database == "none":
                 database = None
-        
+
         if cache is None:
             cache_options = ["none", "redis", "memcached"]
             cache = Prompt.ask("Cache extension", choices=cache_options, default="none")
             if cache == "none":
                 cache = None
-        
+
         if auth is None:
             auth_options = ["none", "jwt", "oauth"]
             auth = Prompt.ask("Authentication extension", choices=auth_options, default="none")
@@ -197,7 +157,6 @@
     else:
         print(f"[bold red]❌ Type '{project_type}' not supported.[/]")
 
-<<<<<<< HEAD
 
 @app.command()
 def create(
@@ -241,44 +200,4 @@
         print("\n[yellow]Operation cancelled by user.[/]")
     except Exception as e:
         print(f"[bold red]❌ Failed to create project: {e}[/]")
-        logger.exception("Project creation failed")
-=======
-@app.command()
-def codegen(
-    schema_file: str = typer.Argument(..., help="Path to SQL schema file"),
-    language: str = typer.Option("rust", "--lang", "-l", help="Target language (rust, cpp, python, go)"),
-    output_dir: str = typer.Option("./src", "--output", "-o", help="Output directory"),
-    service_name: str = typer.Option("service", "--name", "-n", help="Service name")
-):
-    """Generate DAO code from database schema for multiple languages."""
-    import os
-    from pathlib import Path
-    
-    if not os.path.exists(schema_file):
-        print(f"[bold red]❌ Schema file '{schema_file}' not found.[/]")
-        raise typer.Exit(1)
-    
-    supported_languages = ['rust', 'cpp', 'python', 'go']
-    if language not in supported_languages:
-        print(f"[bold red]❌ Unsupported language '{language}'. Supported: {', '.join(supported_languages)}[/]")
-        raise typer.Exit(1)
-    
-    try:
-        generate_dao_from_schema(schema_file, output_dir, service_name, language)
-        print(f"[bold green]✅ Generated {language.upper()} DAO code in '{output_dir}'[/]")
-    except Exception as e:
-        print(f"[bold red]❌ Error generating code: {e}[/]")
-        raise typer.Exit(1)
-
-# Initialize dynamic help after all commands are defined
-def _initialize_dynamic_help():
-    """Update CLI help text dynamically based on available templates."""
-    try:
-        help_gen = get_help_generator()
-        create.__doc__ = help_gen.generate_detailed_help_docstring()
-    except Exception:
-        # Fallback to static help if dynamic generation fails
-        pass
-
-_initialize_dynamic_help()
->>>>>>> 7dffd26c
+        logger.exception("Project creation failed")